import express from "express";
import fs from "fs";
import { v4 as uuidv4 } from "uuid";
import {
  pemToJWK,
  generateNonce,
  base64UrlEncodeSha256,
  jarOAutTokenResponse,
  didKeyToJwks,
} from "../utils/cryptoUtils.js";
import {
  buildAccessToken,
  generateRefreshToken,
  buildIdToken,
} from "../utils/tokenUtils.js";

import {
  getAuthCodeSessions,
  getAuthCodeAuthorizationDetail,
} from "../services/cacheService.js";

import {
  storePreAuthSession,
  getPreAuthSession,
  getSessionKeyFromAccessToken,
  getCodeFlowSession,
  storeCodeFlowSession,
  getSessionKeyAuthCode,
} from "../services/cacheServiceRedis.js";

import { SDJwtVcInstance } from "@sd-jwt/sd-jwt-vc";
import {
  createSignerVerifier,
  digest,
  generateSalt,
  createSignerVerifierX509,
  pemToBase64Der,
} from "../utils/sdjwtUtils.js";
import jwt from "jsonwebtoken";

import {
  createPIDPayload,
  createStudentIDPayload,
  getPIDSDJWTData,
  getStudentIDSDJWTData,
  getGenericSDJWTData,
  getEPassportSDJWTData,
  createEPassportPayload,
  getVReceiptSDJWTData,
  getVReceiptSDJWTDataWithPayload,
  createPaymentWalletAttestationPayload,
} from "../utils/credPayloadUtil.js";

const sharedRouter = express.Router();

const serverURL = process.env.SERVER_URL || "http://localhost:3000";

const privateKey = fs.readFileSync("./private-key.pem", "utf-8");
const publicKeyPem = fs.readFileSync("./public-key.pem", "utf-8");
const privateKeyPemX509 = fs.readFileSync(
  "./x509EC/ec_private_pkcs8.key",
  "utf8"
);
const certificatePemX509 = fs.readFileSync(
  "./x509EC/client_certificate.crt",
  "utf8"
);

const { signer, verifier } = await createSignerVerifierX509(
  privateKeyPemX509,
  certificatePemX509
);

//   console.log("privateKey");
//   console.log(privateKey);

// *********************************************************************

// *****************************************************************
// ************* TOKEN ENDPOINTS ***********************************
// *****************************************************************

sharedRouter.post("/token_endpoint", async (req, res) => {
  // Fetch the Authorization header
  const authorizationHeader = req.headers["authorization"]; // Fetch the 'Authorization' header
  console.log("token_endpoint authorizatiotn header-" + authorizationHeader);

  const clientAttestation = req.headers["OAuth-Client-Attestation"]; //this is the WUA
  const pop = req.headers["OAuth-Client-Attestation-PoP"];

  //pre-auth code flow
  const preAuthorizedCode = req.body["pre-authorized_code"]; // req.body["pre-authorized_code"]
  const tx_code = req.body["tx_code"];
  //TODO check tx_code as well

  // check if for this auth session we are issuing a PID credential to validate the WUA and PoP
  if (preAuthorizedCode) {
    let existingPreAuthSession = await getPreAuthSession(preAuthorizedCode);
    //TODO validatte WUA and PoP
    if (existingPreAuthSession && existingPreAuthSession.isPID) {
      console.log("pid issuance detected will check WUA and PoP");
      console.log(clientAttestation);
      console.log(pop);
    }
  }

  //code flow
  const grantType = req.body.grant_type;
  const client_id = req.body.client_id;
  const code = req.body["code"];
  const code_verifier = req.body["code_verifier"];
  const redirect_uri = req.body["redirect_uri"];

  let generatedAccessToken = buildAccessToken(serverURL, privateKey);

  //TODO CHECK IF THE  AUTHORIZATION REQUEST WAS done via a authorization_details or scope parameter
  let authorization_details = getAuthCodeAuthorizationDetail().get(code);

  if (!(code || preAuthorizedCode)) {
    return res.sendStatus(400); // if authorization code or preAuthorizedCode is not submitted return BAD Request
  } else {
    if (grantType == "urn:ietf:params:oauth:grant-type:pre-authorized_code") {
      console.log("pre-auth code flow");
      let existingPreAuthSession = await getPreAuthSession(preAuthorizedCode);
      //if (index >= 0) {
      if (existingPreAuthSession) {
        console.log(
          `credential for session ${preAuthorizedCode} has been issued`
        );
        existingPreAuthSession.status = "success";
        existingPreAuthSession.accessToken = generatedAccessToken;
        let personaId = getPersonaPart(preAuthorizedCode);
        if (personaId) {
          existingPreAuthSession.persona = personaId;
        }
        storePreAuthSession(preAuthorizedCode, existingPreAuthSession);
      }
    } else {
      if (grantType == "authorization_code") {
        console.log("codeSessions ==> grantType == authorization_code");
        console.log(code);
        let issuanceSessionId = await getSessionKeyAuthCode(code);
        if (issuanceSessionId) {
          let existingCodeSession = await getCodeFlowSession(issuanceSessionId);
          if (existingCodeSession) {
            //TODO if PKCE validattiton fails the flow should
            validatePKCE(
              existingCodeSession,
              code,
              code_verifier,
              existingCodeSession.results
            );

            existingCodeSession.results.status = "success";
            existingCodeSession.status = "success";
            storeCodeFlowSession(
              existingCodeSession.results.issuerState,
              existingCodeSession
            );
          }
        }
      }
    }
    //TODO return error if code flow validation fails and is not a pre-auth flow

    if (authorization_details) {
      res.json({
        access_token: generatedAccessToken,
        refresh_token: generateRefreshToken(),
        token_type: "bearer",
        expires_in: 86400,
        // id_token: buildIdToken(serverURL, privateKey),
        c_nonce: generateNonce(),
        c_nonce_expires_in: 86400,
        authorization_details: authorization_details,
      });
    } else {
      res.json({
        access_token: generatedAccessToken,
        refresh_token: generateRefreshToken(),
        token_type: "bearer",
        expires_in: 86400,
        id_token: buildIdToken(serverURL, privateKey),
        c_nonce: generateNonce(),
        c_nonce_expires_in: 86400,
      });
    }
  }
});

// *****************************************************************
// ************* CREDENTIAL ENDPOINTS ******************************
// *****************************************************************

sharedRouter.post("/credential", async (req, res) => {
  const authHeader = req.headers["authorization"];
  const token = authHeader && authHeader.split(" ")[1]; // Split "Bearer" and the token
  const requestBody = req.body;
  const format = requestBody.format;
  const requestedCredentials = requestBody.credential_definition
    ? requestBody.credential_definition.type
    : null;

  if (!requestBody.proof || !requestBody.proof.jwt) {
    /*
       Object containing the proof of possession of the cryptographic key material the issued Credential would be bound to. 
       The proof object is REQUIRED if the proof_types_supported parameter is non-empty and present in the credential_configurations_supported parameter 
       of the Issuer metadata for the requested Credential
  
       This issuer atm only supports jwt proof types
      */
    console.log("NO keybinding info found!!!");
    return res.status(400).json({ error: "No proof information found" });
  }

  let payload = {};

  const sessionKey = await getSessionKeyFromAccessToken(token); //this only works for pre-auth flow.. 
  let sessionObject;
  if (sessionKey) {
    sessionObject = await getPreAuthSession(sessionKey);
    if (!sessionObject) sessionObject = await getCodeFlowSession(sessionKey);
  }

  if (sessionObject && sessionObject.isDeferred) {
    //Defered flow
    let transaction_id = generateNonce();
    sessionObject.transaction_id = transaction_id;
    sessionObject.requested_credential = requestBody.vct
      ? requestBody.vct
      : requestedCredentials;
    if (sessionObject.flowType == "code") {
      await storeCodeFlowSession(sessionKey, sessionObject);
    } else {
      await storePreAuthSession(sessionKey, sessionObject);
    }

    res.json({
      transaction_id: transaction_id,
      c_nonce: generateNonce(),
      c_nonce_expires_in: 86400,
    });
  } else {
    //On time flow
    if (format === "jwt_vc_json") {
      console.log("jwt ", requestedCredentials);
      if (requestedCredentials && requestedCredentials[0] === "PID") {
        payload = createPIDPayload(token, serverURL, "");
      } else if (
        requestedCredentials &&
        requestedCredentials[0] === "ePassportCredential"
      ) {
        payload = createEPassportPayload(serverURL, "");
      } else if (
        requestedCredentials &&
        requestedCredentials[0] === "StudentID"
      ) {
        payload = createStudentIDPayload(serverURL, "");
      } else if (
        requestedCredentials &&
        requestedCredentials[0] === "ferryBoardingPassCredential"
      ) {
        payload = createEPassportPayload(serverURL, "");
      } else if (
        requestedCredentials &&
        requestedCredentials[0] === "PaymentWalletAttestationAccount"
      ) {
        payload = createPIDPayload(token, serverURL, "");
      }

      const signOptions = { algorithm: "ES256" };
      const additionalHeaders = {
        kid: "aegean#authentication-key",
        typ: "JWT",
      };
      const idtoken = jwt.sign(payload, privateKey, {
        ...signOptions,
        header: additionalHeaders,
      });

      res.json({
        format: "jwt_vc_json",
        credential: idtoken,
        c_nonce: generateNonce(),
        c_nonce_expires_in: 86400,
      });
    } else if (format === "vc+sd-jwt") {
      let vct = requestBody.vct;
      console.log("vc+sd-jwt ", vct);

      // holder wallet binding
      if (requestBody.proof && requestBody.proof.jwt) {
        // console.log(requestBody.proof.jwt)
        let decodedWithHeader = jwt.decode(requestBody.proof.jwt, {
          complete: true,
        });
<<<<<<< HEAD
      }

      let credPayload = {};
      try {
        if (
          credType === "VerifiablePIDSDJWT" ||
          credType === "urn:eu.europa.ec.eudi:pid:1"
        ) {
          credPayload = getPIDSDJWTData();
        } else if (credType === "VerifiableePassportCredentialSDJWT") {
          credPayload = getEPassportSDJWTData();
        } else if (credType === "VerifiableStudentIDSDJWT") {
          credPayload = getStudentIDSDJWTData();
        } else if (credType === "ferryBoardingPassCredential") {
          credPayload = VerifiableFerryBoardingPassCredentialSDJWT();
        } else if (credType === "VerifiablePortableDocumentA1SDJWT") {
          credPayload = getGenericSDJWTData();
=======
        let holderJWKS = decodedWithHeader.header;

        //TODO validate the jwt that is part of the proof.jwt to ensure the
        // holder wallet is in control of the presented key...

        // console.log("Token:", token);
        // console.log("Request Body:", requestBody);
        let credType = vct; // VerifiablePortableDocumentA1SDJWT or VerifiablePortableDocumentA2SDJWT

        // if this is a HAIP flow then we need to sign this with an X509 certificate
        //................
        let sdjwt = null;
        let isHaip = sessionObject ? sessionObject.isHaip : false;
        if (isHaip) {
          sdjwt = new SDJwtVcInstance({
            signer,
            verifier,
            signAlg: "ES256",
            hasher: digest,
            hashAlg: "sha-256",
            saltGenerator: generateSalt,
          });
        } else {
          const { signer, verifier } = await createSignerVerifier(
            pemToJWK(privateKey, "private"),
            pemToJWK(publicKeyPem, "public")
          );
          sdjwt = new SDJwtVcInstance({
            signer,
            verifier,
            signAlg: "ES256",
            hasher: digest,
            hashAlg: "sha-256",
            saltGenerator: generateSalt,
          });
>>>>>>> 82108ec1
        }

        let credPayload = {};
        try {
          if (
            credType === "VerifiablePIDSDJWT" ||
            credType === "urn:eu.europa.ec.eudi.pid.1"
          ) {
            credPayload = getPIDSDJWTData();
          } else if (credType === "VerifiableePassportCredentialSDJWT") {
            credPayload = getEPassportSDJWTData();
          } else if (credType === "VerifiableStudentIDSDJWT") {
            credPayload = getStudentIDSDJWTData();
          } else if (credType === "ferryBoardingPassCredential") {
            credPayload = VerifiableFerryBoardingPassCredentialSDJWT();
          } else if (credType === "VerifiablePortableDocumentA1SDJWT") {
            credPayload = getGenericSDJWTData();
          }
          if (credType === "PaymentWalletAttestation") {
            credPayload = createPaymentWalletAttestationPayload();
          } else if (credType === "VerifiablevReceiptSDJWT") {
            if (sessionObject) {
              credPayload = getVReceiptSDJWTDataWithPayload(
                sessionObject.credentialPayload
              );
            } else {
              credPayload = getVReceiptSDJWTData();
            }
          } else if (credType === "VerifiablePortableDocumentA2SDJWT") {
            credPayload = getGenericSDJWTData();
          }

          let cnf = { jwk: holderJWKS.jwk };
          if (!cnf.jwk) {
            cnf = await didKeyToJwks(holderJWKS.kid);
          }

          // console.log(credType);
          // console.log(credPayload.claims);
          // console.log(credPayload.disclosureFrame);

          let credential;
          /*
           {
        header: { typ: 'dc+sd-jwt', custom: 'data' }, // You can add custom header data to the SD JWT
      }
          */

          if (isHaip) {
            console.log("HAIP issue flow.. will add x509 header");
            const certBase64 = pemToBase64Der(certificatePemX509);
            const x5cHeader = [certBase64];

            credential = await sdjwt.issue(
              {
                iss: serverURL,
                iat: Math.floor(Date.now() / 1000),
                vct: credType,
                ...credPayload.claims,
                cnf: cnf,
              },
              credPayload.disclosureFrame,
              {
                header: { x5c: x5cHeader },
              }
            );
          } else {
            credential = await sdjwt.issue(
              {
                iss: serverURL,
                iat: Math.floor(Date.now() / 1000),
                vct: credType,
                ...credPayload.claims,
                cnf: cnf,
              },
              credPayload.disclosureFrame,
              {
                header: { kid: "aegean#authentication-key" },
              }
            );
          }

          console.log("sending credential");
          console.log({
            format: "vc+sd-jwt",
            credential: credential,
            c_nonce: generateNonce(),
            c_nonce_expires_in: 86400,
          });

          res.json({
            format: "vc+sd-jwt",
            credential: credential,
            c_nonce: generateNonce(),
            c_nonce_expires_in: 86400,
          });
        } catch (error) {
          console.log(error);
        }
      } else {
        console.log(
          "requestBody.proof && requestBody.proof.jwt not found",
          requestBody
        );
        return res.status(400).json({ error: "proof not found" });
      }

      //
    } else {
      console.log("UNSUPPORTED FORMAT:", format);
      return res.status(400).json({ error: "Unsupported format" });
    }
  }
});

// *****************************************************************
// ************* deferred ENDPOINTS ******************************
// *****************************************************************
sharedRouter.post("/credential_deferred", async (req, res) => {
  const authorizationHeader = req.headers["authorization"]; // Fetch the 'Authorization' header
  console.log(
    "credential_deferred authorizatiotn header-" + authorizationHeader
  );

  const transaction_id = req.body.transaction_id;

  console.log(transaction_id);
});

//ITB
sharedRouter.get(["/issueStatus"], async (req, res) => {
  let sessionId = req.query.sessionId;
  let existingPreAuthSession = await getPreAuthSession(sessionId);
  let perAuthStatus = existingPreAuthSession
    ? existingPreAuthSession.status
    : null;

  let codeFlowSession = await getCodeFlowSession(sessionId);
  let codeFlowStatus = codeFlowSession ? codeFlowSession.status : null;

  let result = perAuthStatus || codeFlowStatus;
  if (result) {
    console.log("wi9ll send result");
    console.log({
      status: result,
      reason: "ok",
      sessionId: sessionId,
    });
    res.json({
      status: result,
      reason: "ok",
      sessionId: sessionId,
    });
  } else {
    res.json({
      status: "failed",
      reason: "not found",
      sessionId: sessionId,
    });
  }
});

async function validatePKCE(sessions, code, code_verifier, issuanceResults) {
  if ((code = sessions.requests.challenge)) {
    let challenge = sessions.challenge;
    let tester = await base64UrlEncodeSha256(code_verifier);
    if (tester === challenge) {
      codeSessions.results.status = "success";
      console.log("PKCE verification success");
      return true;
    }
  }
  console.log("PKCE verification FAILED!!!");
  return false;
}

function getPersonaPart(inputString) {
  const personaKey = "persona=";
  const personaIndex = inputString.indexOf(personaKey);

  if (personaIndex === -1) {
    return null; // "persona=" not found in the string
  }

  // Split the string based on "persona="
  const parts = inputString.split(personaKey);

  // Return the part after "persona="
  return parts[1] || null;
}

export default sharedRouter;<|MERGE_RESOLUTION|>--- conflicted
+++ resolved
@@ -294,25 +294,6 @@
         let decodedWithHeader = jwt.decode(requestBody.proof.jwt, {
           complete: true,
         });
-<<<<<<< HEAD
-      }
-
-      let credPayload = {};
-      try {
-        if (
-          credType === "VerifiablePIDSDJWT" ||
-          credType === "urn:eu.europa.ec.eudi:pid:1"
-        ) {
-          credPayload = getPIDSDJWTData();
-        } else if (credType === "VerifiableePassportCredentialSDJWT") {
-          credPayload = getEPassportSDJWTData();
-        } else if (credType === "VerifiableStudentIDSDJWT") {
-          credPayload = getStudentIDSDJWTData();
-        } else if (credType === "ferryBoardingPassCredential") {
-          credPayload = VerifiableFerryBoardingPassCredentialSDJWT();
-        } else if (credType === "VerifiablePortableDocumentA1SDJWT") {
-          credPayload = getGenericSDJWTData();
-=======
         let holderJWKS = decodedWithHeader.header;
 
         //TODO validate the jwt that is part of the proof.jwt to ensure the
@@ -348,7 +329,6 @@
             hashAlg: "sha-256",
             saltGenerator: generateSalt,
           });
->>>>>>> 82108ec1
         }
 
         let credPayload = {};
