import express from "express";
import fs from "fs";
import { v4 as uuidv4 } from "uuid";
import {
  pemToJWK,
  generateNonce,
  base64UrlEncodeSha256,
} from "../utils/cryptoUtils.js";
import {
  buildAccessToken,
  generateRefreshToken,
  buildIdToken,
} from "../utils/tokenUtils.js";

import {
  storePreAuthSession,
  getPreAuthSession,
  getSessionKeyFromAccessToken,
  getCodeFlowSession,
  storeCodeFlowSession,
  getSessionKeyAuthCode,
} from "../services/cacheServiceRedis.js";

import { SDJwtVcInstance } from "@sd-jwt/sd-jwt-vc";
import {
  createSignerVerifier,
  digest,
  generateSalt,
} from "../utils/sdjwtUtils.js";
import jwt from "jsonwebtoken";

import qr from "qr-image";
import imageDataURI from "image-data-uri";
import { streamToBuffer } from "@jorgeferrero/stream-to-buffer";

const pidRouter = express.Router();

const serverURL = process.env.SERVER_URL || "http://localhost:3000";

const privateKey = fs.readFileSync("./private-key.pem", "utf-8");
const publicKeyPem = fs.readFileSync("./public-key.pem", "utf-8");

// *******************
// PRE-Auth Request
// *******************
pidRouter.get(["/issue-pid-pre-auth"], async (req, res) => {
  const uuid = req.query.sessionId ? req.query.sessionId : uuidv4();
  const credentialType = "urn:eu.europa.ec.eudi:pid:1";

  let existingPreAuthSession = await getPreAuthSession(uuid);
  if (!existingPreAuthSession) {
    storePreAuthSession(uuid, {
      status: "pending",
      resulut: null,
      persona: null,
      accessToken: null,
      isPID: true,
    });
  }
  let credentialOffer = `openid-credential-offer://?credential_offer_uri=${serverURL}/pid-pre-auth-offer/${uuid}?type=${credentialType}`;
  let code = qr.image(credentialOffer, {
    type: "png",
    ec_level: "H",
    size: 10,
    margin: 10,
  });
  let mediaType = "PNG";
  let encodedQR = imageDataURI.encode(await streamToBuffer(code), mediaType);
  res.json({
    qr: encodedQR,
    deepLink: credentialOffer,
    sessionId: uuid,
  });
});

pidRouter.get(["/pid-pre-auth-offer/:id"], async (req, res) => {
  const credentialType = req.query.type
    ? req.query.type
    : "urn:eu.europa.ec.eudi:pid:1";
  console.log(credentialType);
<<<<<<< HEAD
  if (credentialType !== "urn:eu.europa.ec.eudi:pid:1") {
=======
  if (credentialType !== "urn:eu.europa.ec.eudi.pid.1") {
    console.log("credential type not urn:eu.europa.ec.eudi.pid.1")
>>>>>>> 82108ec1
    res.status(500);
    return;
  }

  // assign a pre-auth code to session to verify afterwards
  let existingPreAuthSession = await getPreAuthSession(req.params.id);
  if (existingPreAuthSession) {
    existingPreAuthSession["preAuthCode"] = "1234"; //TODO generate a random code here
    storePreAuthSession(req.params.id, existingPreAuthSession);
  }

  res.json({
    credential_issuer: serverURL,
    credential_configuration_ids: [credentialType],
    grants: {
      "urn:ietf:params:oauth:grant-type:pre-authorized_code": {
        "pre-authorized_code": req.params.id,
        tx_code: {
          length: 4,
          input_mode: "numeric",
          description:
            "Please provide the one-time code that was sent via e-mail or offline",
        },
      },
    },
  });
});

// *******************
// Auth Code Request
// *******************
pidRouter.get(["/issue-pid-code"], async (req, res) => {
  const uuid = req.query.sessionId ? req.query.sessionId : uuidv4();
  const credentialType = "urn:eu.europa.ec.eudi:pid:1";

  const client_id_scheme = req.query.client_id_scheme
    ? req.query.client_id_scheme
    : "redirect_uri";



  let encodedCredentialOfferUri = encodeURIComponent(
    `${serverURL}/pid-code-offer/${uuid}?scheme=${client_id_scheme}`
  );
  let credentialOffer = `openid-credential-offer://?credential_offer_uri=${encodedCredentialOfferUri}`;

  let code = qr.image(credentialOffer, {
    type: "png",
    ec_level: "H",
    size: 10,
    margin: 10,
  });
  let mediaType = "PNG";
  let encodedQR = imageDataURI.encode(await streamToBuffer(code), mediaType);
  res.json({
    qr: encodedQR,
    deepLink: credentialOffer,
    sessionId: uuid,
  });
});

<<<<<<< HEAD
pidRouter.get(["/pid-code-offer/:id"], (req, res) => {
  const credentialType = "urn:eu.europa.ec.eudi:pid:1";
=======
pidRouter.get(["/pid-code-offer/:id"], async (req, res) => {
  const credentialType = "urn:eu.europa.ec.eudi.pid.1";
>>>>>>> 82108ec1
  console.log(req.query.client_id_scheme);
  const client_id_scheme = req.query.scheme ? req.query.scheme : "redirect_uri";
  const issuer_state = `${req.params.id}`; //|${client_id_scheme} // using "|" as a delimiter

  let existingCodeSession = await getCodeFlowSession(issuer_state);
  if (!existingCodeSession) {
    storeCodeFlowSession(issuer_state, {
      walletSession: null,
      requests: null,
      results: null,
      status: "pending",
      client_id_scheme: client_id_scheme,
    });
  }

  res.json({
    credential_issuer: serverURL,
    credential_configuration_ids: [credentialType],
    grants: {
      authorization_code: {
        issuer_state: issuer_state,
      },
    },
  });
});

export default pidRouter;<|MERGE_RESOLUTION|>--- conflicted
+++ resolved
@@ -78,12 +78,8 @@
     ? req.query.type
     : "urn:eu.europa.ec.eudi:pid:1";
   console.log(credentialType);
-<<<<<<< HEAD
-  if (credentialType !== "urn:eu.europa.ec.eudi:pid:1") {
-=======
   if (credentialType !== "urn:eu.europa.ec.eudi.pid.1") {
     console.log("credential type not urn:eu.europa.ec.eudi.pid.1")
->>>>>>> 82108ec1
     res.status(500);
     return;
   }
@@ -145,13 +141,8 @@
   });
 });
 
-<<<<<<< HEAD
-pidRouter.get(["/pid-code-offer/:id"], (req, res) => {
-  const credentialType = "urn:eu.europa.ec.eudi:pid:1";
-=======
 pidRouter.get(["/pid-code-offer/:id"], async (req, res) => {
   const credentialType = "urn:eu.europa.ec.eudi.pid.1";
->>>>>>> 82108ec1
   console.log(req.query.client_id_scheme);
   const client_id_scheme = req.query.scheme ? req.query.scheme : "redirect_uri";
   const issuer_state = `${req.params.id}`; //|${client_id_scheme} // using "|" as a delimiter
